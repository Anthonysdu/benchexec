--- conflicted
+++ resolved
@@ -6,8 +6,10 @@
 # SPDX-License-Identifier: Apache-2.0
 
 from abc import ABC, abstractmethod
+import errno
 import logging
 import os
+import stat
 
 from benchexec import util
 
@@ -81,7 +83,6 @@
 
         return Cgroups.dummy()
 
-<<<<<<< HEAD
     @staticmethod
     def from_system(cgroup_procinfo=None):
         """
@@ -92,71 +93,6 @@
         version = _get_cgroup_version()
         if version == CGROUPS_V1:
             from .cgroupsv1 import CgroupsV1
-=======
-def _force_open_read(filename):
-    """
-    Open a file for reading even if we have no read permission,
-    as long as we can grant it to us.
-    """
-    try:
-        return open(filename, "rt")
-    except OSError:
-        os.chmod(filename, stat.S_IRUSR)
-        return open(filename, "rt")
-
-
-def kill_all_tasks_in_cgroup(cgroup):
-    tasksFile = os.path.join(cgroup, "tasks")
-
-    i = 0
-    while True:
-        i += 1
-        # TODO We can probably remove this loop over signals and just send
-        # SIGKILL. We added this loop when killing sub-processes was not reliable
-        # and we did not know why, but now it is reliable.
-        for sig in [signal.SIGKILL, signal.SIGINT, signal.SIGTERM]:
-            with _force_open_read(tasksFile) as tasks:
-                task = None
-                for task in tasks:
-                    task = task.strip()
-                    if i > 1:
-                        logging.warning(
-                            "Run has left-over process with pid %s "
-                            "in cgroup %s, sending signal %s (try %s).",
-                            task,
-                            cgroup,
-                            sig,
-                            i,
-                        )
-                    util.kill_process(int(task), sig)
-
-                if task is None:
-                    return  # No process was hanging, exit
-            # wait for the process to exit, this might take some time
-            time.sleep(i * 0.5)
-
-
-def remove_cgroup(cgroup):
-    if not os.path.exists(cgroup):
-        logging.warning("Cannot remove CGroup %s, because it does not exist.", cgroup)
-        return
-    assert util.read_file(cgroup, "tasks") == "", "Cgroup not yet empty"
-    try:
-        os.rmdir(cgroup)
-    except OSError:
-        # sometimes this fails because the cgroup is still busy, we try again once
-        try:
-            os.chmod(os.path.basename(cgroup), stat.S_IWUSR)
-            os.rmdir(cgroup)
-        except OSError as e:
-            if e.errno != errno.ENOENT:
-                logging.warning(
-                    "Failed to remove cgroup %s: error %s (%s)",
-                    cgroup,
-                    e.errno,
-                    e.strerror,
-                )
->>>>>>> 30a0e4bc
 
             return CgroupsV1.from_system(cgroup_procinfo, fallback=False)
         elif version == CGROUPS_V2:
@@ -233,75 +169,7 @@
 
     @abstractmethod
     def kill_all_tasks(self):
-<<<<<<< HEAD
-        pass
-=======
-        """
-        Kill all tasks in this cgroup and all its children cgroups forcefully.
-        Additionally, the children cgroups will be deleted.
-        """
-        # In this method we should attempt to guard against child cgroups
-        # that have been created and manipulated by processes in the run.
-        # For example, they could have removed permissions from files and directories.
-
-        def recursive_child_cgroups(cgroup):
-            def raise_error(e):
-                raise e
-
-            try:
-                for dirpath, dirs, _files in os.walk(
-                    cgroup, topdown=False, onerror=raise_error
-                ):
-                    for subCgroup in dirs:
-                        yield os.path.join(dirpath, subCgroup)
-            except OSError as e:
-                # some process might have made a child cgroup inaccessible
-                os.chmod(e.filename, stat.S_IRUSR | stat.S_IXUSR)
-                # restart, which might yield already yielded cgroups again,
-                # but this is ok for the callers of recursive_child_cgroups()
-                yield from recursive_child_cgroups(cgroup)
-
-        def try_unfreeze(cgroup):
-            try:
-                util.write_file("THAWED", cgroup, "freezer.state", force=True)
-            except OSError:
-                # With force=True this fails only if we are not owner, but then there is
-                # nothing we can do. But the processes inside the run cannot change the
-                # owner, so this should not happen.
-                pass
-
-        # First, we go through all cgroups recursively while they are frozen and kill
-        # all processes. This helps against fork bombs and prevents processes from
-        # creating new subgroups while we are trying to kill everything.
-        # But this is only possible if we have freezer, and all processes will stay
-        # until they are thawed (so we cannot check for cgroup emptiness and we cannot
-        # delete subgroups).
-        if FREEZER in self.subsystems:
-            cgroup = self.subsystems[FREEZER]
-            util.write_file("FROZEN", cgroup, "freezer.state", force=True)
-
-            for child_cgroup in recursive_child_cgroups(cgroup):
-                with _force_open_read(os.path.join(child_cgroup, "tasks")) as tasks:
-                    for task in tasks:
-                        util.kill_process(int(task))
-
-                # This cgroup could be frozen, which would prevent processes from being
-                # killed and would lead to an endless loop below. cf.
-                # https://github.com/sosy-lab/benchexec/issues/840
-                try_unfreeze(child_cgroup)
-
-            util.write_file("THAWED", cgroup, "freezer.state", force=True)
-
-        # Second, we go through all cgroups again, kill what is left,
-        # check for emptiness, and remove subgroups.
-        # Furthermore, we do this for all hierarchies, not only the one with freezer.
-        for cgroup in self.paths:
-            for child_cgroup in recursive_child_cgroups(cgroup):
-                kill_all_tasks_in_cgroup(child_cgroup)
-                remove_cgroup(child_cgroup)
-
-            kill_all_tasks_in_cgroup(cgroup)
->>>>>>> 30a0e4bc
+        pass
 
     def has_value(self, subsystem, option):
         """
@@ -379,14 +247,16 @@
         except OSError:
             # sometimes this fails because the cgroup is still busy, we try again once
             try:
+                os.chmod(os.path.basename(path), stat.S_IWUSR)
                 os.rmdir(path)
             except OSError as e:
-                logging.warning(
-                    "Failed to remove cgroup %s: error %s (%s)",
-                    path,
-                    e.errno,
-                    e.strerror,
-                )
+                if e.errno != errno.ENOENT:
+                    logging.warning(
+                        "Failed to remove cgroup %s: error %s (%s)",
+                        path,
+                        e.errno,
+                        e.strerror,
+                    )
 
     @abstractmethod
     def read_cputime(self):
