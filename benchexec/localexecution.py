# BenchExec is a framework for reliable benchmarking.
# This file is part of BenchExec.
#
# Copyright (C) 2007-2015  Dirk Beyer
# All rights reserved.
#
# Licensed under the Apache License, Version 2.0 (the "License");
# you may not use this file except in compliance with the License.
# You may obtain a copy of the License at
#
#     http://www.apache.org/licenses/LICENSE-2.0
#
# Unless required by applicable law or agreed to in writing, software
# distributed under the License is distributed on an "AS IS" BASIS,
# WITHOUT WARRANTIES OR CONDITIONS OF ANY KIND, either express or implied.
# See the License for the specific language governing permissions and
# limitations under the License.

# prepare for Python 3
from __future__ import absolute_import, division, print_function, unicode_literals

import logging
import os
import queue
import re
import resource
import subprocess
import sys
import threading
import time

from benchexec.model import CORELIMIT, MEMLIMIT, TIMELIMIT, SOFTTIMELIMIT, WALLTIMELIMIT
from benchexec import BenchExecException
from benchexec import cgroups
from benchexec import containerexecutor
from benchexec.resources import *
from benchexec.runexecutor import RunExecutor
from benchexec import systeminfo
from benchexec import util
from benchexec.intel_cpu_energy import EnergyMeasurement


WORKER_THREADS = []
STOPPED_BY_INTERRUPT = False
FINISHED_NOTIFICATION = threading.Condition(threading.Lock())
"""Used for notification of main thread that all runs are finished or cancelled."""


def init(config, benchmark):
    config.containerargs = {}
    if config.container:
        config.containerargs = containerexecutor.handle_basic_container_args(config)
        config.containerargs["use_namespaces"] = True
    else:
        if not config.no_container:
            logging.warning(
                "Neither --container or --no-container was specified, "
                "not using containers for isolation of runs. "
                "Either specify --no-container to silence this warning, "
                "or specify --container to use containers for better isolation of runs "
                "(this will be the default starting with BenchExec 2.0). "
                "Please read https://github.com/sosy-lab/benchexec/blob/master/doc/container.md "
                "for more information."
            )

    try:
        processes = subprocess.Popen(
            ["ps", "-eo", "cmd"], stdout=subprocess.PIPE
        ).communicate()[0]
        if (
            len(re.findall(r"python.*benchmark\.py", util.decode_to_string(processes)))
            > 1
        ):
            logging.warning(
                "Already running instance of this script detected. "
                "Please make sure to not interfere with somebody else's benchmarks."
            )
    except OSError:
        pass  # this does not work on Windows

    benchmark.executable = benchmark.tool.executable()
    benchmark.tool_version = benchmark.tool.version(benchmark.executable)


def get_system_info():
    return systeminfo.SystemInfo()


def execute_benchmark(benchmark, output_handler):

    run_sets_executed = 0

    logging.debug("I will use %s threads.", benchmark.num_of_threads)

    if (
        benchmark.requirements.cpu_model
        or benchmark.requirements.cpu_cores != benchmark.rlimits.get(CORELIMIT, None)
        or benchmark.requirements.memory != benchmark.rlimits.get(MEMLIMIT, None)
    ):
        logging.warning(
            "Ignoring specified resource requirements in local-execution mode, "
            "only resource limits are used."
        )

    my_cgroups = cgroups.find_my_cgroups()

    coreAssignment = None  # cores per run
    memoryAssignment = None  # memory banks per run
    cpu_packages = None
    if CORELIMIT in benchmark.rlimits:
        if not my_cgroups.require_subsystem(cgroups.CPUSET):
            sys.exit(
                "Cgroup subsystem cpuset is required for limiting the number of CPU cores/memory nodes."
            )
        coreAssignment = get_cpu_cores_per_run(
            benchmark.rlimits[CORELIMIT],
            benchmark.num_of_threads,
            benchmark.config.use_hyperthreading,
            my_cgroups,
            benchmark.config.coreset,
        )
        memoryAssignment = get_memory_banks_per_run(coreAssignment, my_cgroups)
        cpu_packages = {
            get_cpu_package_for_core(core)
            for cores_of_run in coreAssignment
            for core in cores_of_run
        }
    elif benchmark.config.coreset:
        sys.exit(
            "Please limit the number of cores first if you also want to limit the set of available cores."
        )

    if MEMLIMIT in benchmark.rlimits:
        # check whether we have enough memory in the used memory banks for all runs
        check_memory_size(
            benchmark.rlimits[MEMLIMIT],
            benchmark.num_of_threads,
            memoryAssignment,
            my_cgroups,
        )

    if benchmark.num_of_threads > 1 and systeminfo.is_turbo_boost_enabled():
        logging.warning(
            "Turbo boost of CPU is enabled. "
            "Starting more than one benchmark in parallel affects the CPU frequency "
            "and thus makes the performance unreliable."
        )

    throttle_check = systeminfo.CPUThrottleCheck()
    swap_check = systeminfo.SwapCheck()

    # iterate over run sets
    for runSet in benchmark.run_sets:

        if STOPPED_BY_INTERRUPT:
            break

        if not runSet.should_be_executed():
            output_handler.output_for_skipping_run_set(runSet)

        elif not runSet.runs:
            output_handler.output_for_skipping_run_set(
                runSet, "because it has no files"
            )

        else:
            run_sets_executed += 1
            # get times before runSet
            energy_measurement = EnergyMeasurement.create_if_supported()
            ruBefore = resource.getrusage(resource.RUSAGE_CHILDREN)
            walltime_before = util.read_monotonic_time()
            if energy_measurement:
                energy_measurement.start()

            output_handler.output_before_run_set(runSet)

            # put all runs into a queue
            for run in runSet.runs:
                _Worker.working_queue.put(run)

            unfinished_runs = len(runSet.runs)

            def run_finished():
                nonlocal unfinished_runs
                with FINISHED_NOTIFICATION:
                    unfinished_runs -= 1
                    FINISHED_NOTIFICATION.notify()

            # create some workers
            for i in range(benchmark.num_of_threads):
                cores = coreAssignment[i] if coreAssignment else None
                memBanks = memoryAssignment[i] if memoryAssignment else None
                WORKER_THREADS.append(
<<<<<<< HEAD
                    _Worker(benchmark, cores, memBanks, output_handler)
=======
                    _Worker(
                        benchmark, cores, memBanks, user, output_handler, run_finished
                    )
>>>>>>> 164083ca
                )

            # wait until all tasks are done or STOPPED_BY_INTERRUPT
            try:
                with FINISHED_NOTIFICATION:
                    FINISHED_NOTIFICATION.wait_for(
                        lambda: unfinished_runs == 0 or STOPPED_BY_INTERRUPT
                    )
            except KeyboardInterrupt:
                stop()
            assert unfinished_runs == 0 or STOPPED_BY_INTERRUPT

            # get times after runSet
            walltime_after = util.read_monotonic_time()
            energy = energy_measurement.stop() if energy_measurement else None
            usedWallTime = walltime_after - walltime_before
            ruAfter = resource.getrusage(resource.RUSAGE_CHILDREN)
            usedCpuTime = (ruAfter.ru_utime + ruAfter.ru_stime) - (
                ruBefore.ru_utime + ruBefore.ru_stime
            )
            if energy and cpu_packages:
                energy = {pkg: energy[pkg] for pkg in energy if pkg in cpu_packages}

            if STOPPED_BY_INTERRUPT:
                output_handler.set_error("interrupted", runSet)
            output_handler.output_after_run_set(
                runSet, cputime=usedCpuTime, walltime=usedWallTime, energy=energy
            )

    if throttle_check.has_throttled():
        logging.warning(
            "CPU throttled itself during benchmarking due to overheating. "
            "Benchmark results are unreliable!"
        )
    if swap_check.has_swapped():
        logging.warning(
            "System has swapped during benchmarking. "
            "Benchmark results are unreliable!"
        )

    output_handler.output_after_benchmark(STOPPED_BY_INTERRUPT)

    return 0


def stop():
    global STOPPED_BY_INTERRUPT
    STOPPED_BY_INTERRUPT = True

    # kill running jobs
    util.printOut("killing subprocesses...")
    for worker in WORKER_THREADS:
        worker.stop()

    # wait until all threads are stopped
    for worker in WORKER_THREADS:
        worker.join()

    # wake up main thread
    with FINISHED_NOTIFICATION:
        FINISHED_NOTIFICATION.notify()


class _Worker(threading.Thread):
    """
    A Worker is a deamonic thread, that takes jobs from the working_queue and runs them.
    """

    working_queue = queue.Queue()

<<<<<<< HEAD
    def __init__(self, benchmark, my_cpus, my_memory_nodes, output_handler):
=======
    def __init__(
        self,
        benchmark,
        my_cpus,
        my_memory_nodes,
        my_user,
        output_handler,
        run_finished_callback,
    ):
>>>>>>> 164083ca
        threading.Thread.__init__(self)  # constuctor of superclass
        self.run_finished_callback = run_finished_callback
        self.benchmark = benchmark
        self.my_cpus = my_cpus
        self.my_memory_nodes = my_memory_nodes
        self.output_handler = output_handler
        self.run_executor = RunExecutor(**benchmark.config.containerargs)
        self.setDaemon(True)

        self.start()

    def run(self):
        while not STOPPED_BY_INTERRUPT:
            try:
                currentRun = _Worker.working_queue.get_nowait()
            except queue.Empty:
                return

            try:
                logging.debug('Executing run "%s"', currentRun.identifier)
                self.execute(currentRun)
                logging.debug('Finished run "%s"', currentRun.identifier)
            except SystemExit as e:
                logging.critical(e)
            except BenchExecException as e:
                logging.critical(e)
            except BaseException as e:
                logging.exception("Exception during run execution")
            self.run_finished_callback()
            _Worker.working_queue.task_done()

    def execute(self, run):
        """
        This function executes the tool with a sourcefile with options.
        It also calls functions for output before and after the run.
        """
        self.output_handler.output_before_run(run)
        benchmark = self.benchmark

        memlimit = benchmark.rlimits.get(MEMLIMIT)

        args = run.cmdline()
        logging.debug("Command line of run is %s", args)
        run_result = self.run_executor.execute_run(
            args,
            output_filename=run.log_file,
            output_dir=run.result_files_folder,
            result_files_patterns=benchmark.result_files_patterns,
            hardtimelimit=benchmark.rlimits.get(TIMELIMIT),
            softtimelimit=benchmark.rlimits.get(SOFTTIMELIMIT),
            walltimelimit=benchmark.rlimits.get(WALLTIMELIMIT),
            cores=self.my_cpus,
            memory_nodes=self.my_memory_nodes,
            memlimit=memlimit,
            environments=benchmark.environment(),
            workingDir=benchmark.working_directory(),
            maxLogfileSize=benchmark.config.maxLogfileSize,
            files_count_limit=benchmark.config.filesCountLimit,
            files_size_limit=benchmark.config.filesSizeLimit,
        )

        if self.run_executor.PROCESS_KILLED:
            # If the run was interrupted, we ignore the result and cleanup.
            try:
                if benchmark.config.debug:
                    os.rename(run.log_file, run.log_file + ".killed")
                else:
                    os.remove(run.log_file)
            except OSError:
                pass
            return 1

        if self.my_cpus:
            run_result["cpuCores"] = self.my_cpus
        if self.my_memory_nodes:
            run_result["memoryNodes"] = self.my_memory_nodes

        run.set_result(run_result)
        self.output_handler.output_after_run(run)

    def stop(self):
        # asynchronous call to runexecutor,
        # the worker will stop asap, but not within this method.
        self.run_executor.stop()<|MERGE_RESOLUTION|>--- conflicted
+++ resolved
@@ -191,13 +191,7 @@
                 cores = coreAssignment[i] if coreAssignment else None
                 memBanks = memoryAssignment[i] if memoryAssignment else None
                 WORKER_THREADS.append(
-<<<<<<< HEAD
-                    _Worker(benchmark, cores, memBanks, output_handler)
-=======
-                    _Worker(
-                        benchmark, cores, memBanks, user, output_handler, run_finished
-                    )
->>>>>>> 164083ca
+                    _Worker(benchmark, cores, memBanks, output_handler, run_finished)
                 )
 
             # wait until all tasks are done or STOPPED_BY_INTERRUPT
@@ -268,19 +262,9 @@
 
     working_queue = queue.Queue()
 
-<<<<<<< HEAD
-    def __init__(self, benchmark, my_cpus, my_memory_nodes, output_handler):
-=======
     def __init__(
-        self,
-        benchmark,
-        my_cpus,
-        my_memory_nodes,
-        my_user,
-        output_handler,
-        run_finished_callback,
+        self, benchmark, my_cpus, my_memory_nodes, output_handler, run_finished_callback
     ):
->>>>>>> 164083ca
         threading.Thread.__init__(self)  # constuctor of superclass
         self.run_finished_callback = run_finished_callback
         self.benchmark = benchmark
