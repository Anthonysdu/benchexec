--- conflicted
+++ resolved
@@ -223,14 +223,6 @@
         raise ValueError("unknown unit: {} (allowed are s, min, h, and d)".format(unit))
 
 
-<<<<<<< HEAD
-def non_empty_str(s):
-    """Utility for requiring a non-empty string value as command-line parameter."""
-    s = str(s)
-    if not s:
-        raise argparse.ArgumentTypeError("empty string not allowed")
-    return s
-=======
 def parse_frequency_value(s):
     """Parse a string that contains a frequency, optionally with a unit like Hz.
     @return the number of frequency encoded by the string
@@ -248,7 +240,14 @@
         raise ValueError(
             "unknown unit: {} (allowed are Hz, kHz, MHz, and GHz)".format(unit)
         )
->>>>>>> 044ecc68
+
+
+def non_empty_str(s):
+    """Utility for requiring a non-empty string value as command-line parameter."""
+    s = str(s)
+    if not s:
+        raise argparse.ArgumentTypeError("empty string not allowed")
+    return s
 
 
 def expand_filename_pattern(pattern, base_dir):
