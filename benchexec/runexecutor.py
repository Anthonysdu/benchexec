--- conflicted
+++ resolved
@@ -860,15 +860,11 @@
             walltime_before = preParent_result
             walltime = util.read_monotonic_time() - walltime_before
             energy = self._energy_measurement.stop() if self._energy_measurement else None
-<<<<<<< HEAD
-            return walltime, energy
-=======
 
             if exit_code.value not in [0, 1]:
                 _get_debug_output_after_crash(output_filename, base_path)
 
             return (walltime, energy)
->>>>>>> 10fe18fc
 
         def preSubprocess():
             """Setup that is executed in the forked process before the actual tool is started."""
