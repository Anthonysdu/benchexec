# This file is part of BenchExec, a framework for reliable benchmarking:
# https://github.com/sosy-lab/benchexec
#
# SPDX-FileCopyrightText: 2007-2020 Dirk Beyer <https://www.sosy-lab.org>
#
# SPDX-License-Identifier: Apache-2.0

import argparse
import contextlib
import logging
import inspect
import os
import sys

import benchexec
import benchexec.benchexec
from benchexec import model
from benchexec import util
from benchexec.tooladapter import CURRENT_BASETOOL
import benchexec.tools.template

sys.dont_write_bytecode = True  # prevent creation of .pyc files

COLOR_RED = "\033[31;1m"
COLOR_GREEN = "\033[32;1m"
COLOR_ORANGE = "\033[33;1m"
COLOR_MAGENTA = "\033[35;1m"

if util.should_color_output():
    COLOR_DEFAULT = "\033[m"
    COLOR_DESCRIPTION = COLOR_MAGENTA
    COLOR_VALUE = COLOR_GREEN
    COLOR_WARNING = COLOR_RED
else:
    COLOR_DEFAULT = ""
    COLOR_DESCRIPTION = ""
    COLOR_VALUE = ""
    COLOR_WARNING = ""


def print_value(description, value, extra_line=False):
    print(
        "{}{}{}:{}“{}{}{}”".format(
            COLOR_DESCRIPTION,
            description,
            COLOR_DEFAULT,
            "\n\t" if extra_line else " ",
            COLOR_VALUE,
            value,
            COLOR_DEFAULT,
        ),
        file=sys.stderr,
    )


def print_list(description, value):
    print_value(description, list(value), extra_line=True)


def print_multiline_list(description, values):
    print(
        "{}{}{}:".format(COLOR_DESCRIPTION, description, COLOR_DEFAULT), file=sys.stderr
    )
    for value in values:
        print("\t“{}{}{}”".format(COLOR_VALUE, value, COLOR_DEFAULT), file=sys.stderr)


def print_multiline_text(description, value):
    if value is None:
        print(
            "{}{}{}: {}None{}".format(
                COLOR_DESCRIPTION,
                description,
                COLOR_DEFAULT,
                COLOR_WARNING,
                COLOR_DEFAULT,
            ),
            file=sys.stderr,
        )
    elif not value.strip():
        print(
            "{}{}{}: {}“{}”{}".format(
                COLOR_DESCRIPTION,
                description,
                COLOR_DEFAULT,
                COLOR_WARNING,
                value,
                COLOR_DEFAULT,
            ),
            file=sys.stderr,
        )
    else:
        print(
            "{}{}{}:".format(COLOR_DESCRIPTION, description, COLOR_DEFAULT),
            file=sys.stderr,
        )
        for line in value.splitlines():
            print("\t{}{}{}".format(COLOR_VALUE, line, COLOR_DEFAULT), file=sys.stderr)


@contextlib.contextmanager
def log_if_unsupported(msg):
    """Catch any exception in block and log it with a message about an unsupported feature"""
    try:
        yield  # call code block to be executed
    except BaseException as e:
        logging.warning(
            "Tool-info module does not support %s: “%s”",
            msg,
            e,
            exc_info=not isinstance(
                e, benchexec.tools.template.UnsupportedFeatureException
            ),
        )


def print_tool_info(tool):
    print_multiline_text("Documentation of tool module", inspect.getdoc(tool))

    print_value("Name of tool", tool.name())

    executable = tool.executable()
    print_value("Executable", executable)
    if not os.path.isabs(executable):
        print_value("Executable (absolute path)", os.path.abspath(executable))
    else:
        logging.warning(
            "Path to executable is absolute, this might be problematic "
            "in scenarios where runs are distributed to other machines."
        )

    try:
        print_value("Version", tool.version(executable))
    except:  # noqa: E722
        logging.warning("Determining version failed:", exc_info=1)

    working_directory = tool.working_directory(executable)
    print_value("Working directory", working_directory)
    if not os.path.isabs(working_directory):
        print_value(
            "Working directory (absolute path)", os.path.abspath(working_directory)
        )

    program_files = list(tool.program_files(executable))
    if program_files:
        print_multiline_list("Program files", program_files)
        print_multiline_list(
            "Program files (absolute paths)", map(os.path.abspath, program_files)
        )
    else:
        logging.warning("Tool module specifies no program files.")

    environment = tool.environment(executable)
    new_environment = environment.pop("newEnv", {})
    if new_environment:
        print_multiline_list(
            "Additional environment variables",
            (
                "{}={}".format(variable, value)
                for (variable, value) in new_environment.items()
            ),
        )
    append_environment = environment.pop("additionalEnv", {})
    if append_environment:
        print_multiline_list(
            "Appended environment variables",
            (
                "{}=${{{}}}{}".format(variable, variable, value)
                for (variable, value) in append_environment.items()
            ),
        )
    if environment:
        logging.warning(
            "Tool module returned invalid entries for environment, these will be ignored: “%s”",
            environment,
        )

    no_limits = CURRENT_BASETOOL.ResourceLimits()

    with log_if_unsupported(
        "tasks without options, property file, and resource limits"
    ):
        cmdline = model.cmdline_for_run(
<<<<<<< HEAD
            tool, executable, [], ["INPUT.FILE"], None, no_limits,
=======
            tool, executable, [], ["INPUT.FILE"], None, None, {}
>>>>>>> c11531aa
        )
        print_list("Minimal command line", cmdline)
        if "INPUT.FILE" not in " ".join(cmdline):
            logging.warning("Tool module ignores input file.")

    with log_if_unsupported("tasks with command-line options"):
        cmdline = model.cmdline_for_run(
<<<<<<< HEAD
            tool, executable, ["-SOME_OPTION"], ["INPUT.FILE"], None, no_limits,
=======
            tool, executable, ["-SOME_OPTION"], ["INPUT.FILE"], None, None, {}
>>>>>>> c11531aa
        )
        print_list("Command line with parameter", cmdline)
        if "-SOME_OPTION" not in cmdline:
            logging.warning("Tool module ignores command-line options.")

    with log_if_unsupported("tasks with property file"):
        cmdline = model.cmdline_for_run(
<<<<<<< HEAD
            tool, executable, [], ["INPUT.FILE"], "PROPERTY.PRP", no_limits,
=======
            tool, executable, [], ["INPUT.FILE"], None, "PROPERTY.PRP", {}
>>>>>>> c11531aa
        )
        print_list("Command line with property file", cmdline)
        if "PROPERTY.PRP" not in " ".join(cmdline):
            logging.warning("Tool module ignores property file.")

    with log_if_unsupported("tasks with multiple input files"):
        cmdline = model.cmdline_for_run(
<<<<<<< HEAD
            tool, executable, [], ["INPUT1.FILE", "INPUT2.FILE"], None, no_limits,
=======
            tool, executable, [], ["INPUT1.FILE", "INPUT2.FILE"], None, None, {}
>>>>>>> c11531aa
        )
        print_list("Command line with multiple input files", cmdline)
        if "INPUT1.FILE" in " ".join(cmdline) and "INPUT2.FILE" not in " ".join(
            cmdline
        ):
            logging.warning("Tool module ignores all but first input file.")

    with log_if_unsupported("tasks with CPU-time limit"):
        cmdline = model.cmdline_for_run(
<<<<<<< HEAD
            tool,
            executable,
            [],
            ["INPUT.FILE"],
            None,
            CURRENT_BASETOOL.ResourceLimits(cputime=123),
=======
            tool, executable, [], ["INPUT.FILE"], None, None, {model.SOFTTIMELIMIT: 123}
>>>>>>> c11531aa
        )
        print_list("Command line CPU-time limit", cmdline)

    return tool


def analyze_tool_output(tool, file):
    try:
        output = file.readlines()
    except (OSError, UnicodeDecodeError) as e:
        logging.warning("Cannot read tool output from “%s”: %s", file.name, e)
        return

    try:
        result = tool.determine_result(
            returncode=0, returnsignal=0, output=output, isTimeout=False
        )
        print_value(
            "Result of analyzing tool output in “" + file.name + "”",
            result,
            extra_line=True,
        )
    except:  # noqa: E722
        logging.warning(
            "Tool module failed to analyze result in “%s”:", file.name, exc_info=1
        )


def main(argv=None):
    """
    A simple command-line interface to print information provided by a tool info.
    """
    if sys.version_info < (3,):
        sys.exit("benchexec.test_tool_info needs Python 3 to run.")
    if argv is None:
        argv = sys.argv

    parser = argparse.ArgumentParser(
        fromfile_prefix_chars="@",
        description="""Test a tool info for BenchExec and print out all relevant information this tool info provides.
           Part of BenchExec: https://github.com/sosy-lab/benchexec/""",
    )
    parser.add_argument("tool", metavar="TOOL", help="name of tool info to test")
    parser.add_argument(
        "--tool-output",
        metavar="OUTPUT_FILE",
        nargs="+",
        type=argparse.FileType("r"),
        help="optional names of text files with example outputs of a tool run",
    )
    benchexec.benchexec.add_container_args(parser)

    options = parser.parse_args(argv[1:])
    logging.basicConfig(
        format=COLOR_WARNING + "%(levelname)s: %(message)s" + COLOR_DEFAULT
    )

    print_value("Name of tool module", options.tool)
    try:
        tool_module, tool = model.load_tool_info(options.tool, options)
        try:
            print_value("Full name of tool module", tool_module)
            print_tool_info(tool)

            if options.tool_output:
                for file in options.tool_output:
                    analyze_tool_output(tool, file)
        finally:
            tool.close()

    except benchexec.BenchExecException as e:
        sys.exit(str(e))


if __name__ == "__main__":
    main()<|MERGE_RESOLUTION|>--- conflicted
+++ resolved
@@ -181,11 +181,7 @@
         "tasks without options, property file, and resource limits"
     ):
         cmdline = model.cmdline_for_run(
-<<<<<<< HEAD
-            tool, executable, [], ["INPUT.FILE"], None, no_limits,
-=======
-            tool, executable, [], ["INPUT.FILE"], None, None, {}
->>>>>>> c11531aa
+            tool, executable, [], ["INPUT.FILE"], None, None, no_limits,
         )
         print_list("Minimal command line", cmdline)
         if "INPUT.FILE" not in " ".join(cmdline):
@@ -193,11 +189,7 @@
 
     with log_if_unsupported("tasks with command-line options"):
         cmdline = model.cmdline_for_run(
-<<<<<<< HEAD
-            tool, executable, ["-SOME_OPTION"], ["INPUT.FILE"], None, no_limits,
-=======
-            tool, executable, ["-SOME_OPTION"], ["INPUT.FILE"], None, None, {}
->>>>>>> c11531aa
+            tool, executable, ["-SOME_OPTION"], ["INPUT.FILE"], None, None, no_limits,
         )
         print_list("Command line with parameter", cmdline)
         if "-SOME_OPTION" not in cmdline:
@@ -205,11 +197,7 @@
 
     with log_if_unsupported("tasks with property file"):
         cmdline = model.cmdline_for_run(
-<<<<<<< HEAD
-            tool, executable, [], ["INPUT.FILE"], "PROPERTY.PRP", no_limits,
-=======
-            tool, executable, [], ["INPUT.FILE"], None, "PROPERTY.PRP", {}
->>>>>>> c11531aa
+            tool, executable, [], ["INPUT.FILE"], None, "PROPERTY.PRP", no_limits,
         )
         print_list("Command line with property file", cmdline)
         if "PROPERTY.PRP" not in " ".join(cmdline):
@@ -217,11 +205,7 @@
 
     with log_if_unsupported("tasks with multiple input files"):
         cmdline = model.cmdline_for_run(
-<<<<<<< HEAD
-            tool, executable, [], ["INPUT1.FILE", "INPUT2.FILE"], None, no_limits,
-=======
-            tool, executable, [], ["INPUT1.FILE", "INPUT2.FILE"], None, None, {}
->>>>>>> c11531aa
+            tool, executable, [], ["INPUT1.FILE", "INPUT2.FILE"], None, None, no_limits,
         )
         print_list("Command line with multiple input files", cmdline)
         if "INPUT1.FILE" in " ".join(cmdline) and "INPUT2.FILE" not in " ".join(
@@ -231,16 +215,13 @@
 
     with log_if_unsupported("tasks with CPU-time limit"):
         cmdline = model.cmdline_for_run(
-<<<<<<< HEAD
             tool,
             executable,
             [],
             ["INPUT.FILE"],
             None,
+            None,
             CURRENT_BASETOOL.ResourceLimits(cputime=123),
-=======
-            tool, executable, [], ["INPUT.FILE"], None, None, {model.SOFTTIMELIMIT: 123}
->>>>>>> c11531aa
         )
         print_list("Command line CPU-time limit", cmdline)
 
