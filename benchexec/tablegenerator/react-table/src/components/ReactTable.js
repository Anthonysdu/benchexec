--- conflicted
+++ resolved
@@ -39,7 +39,6 @@
 
 const ReactTableFixedColumns = withFixedColumns(ReactTable);
 
-<<<<<<< HEAD
 const getSortingSettingsFromURL = () => {
   const urlParams = getHashSearch();
   let settings = urlParams.sort
@@ -52,21 +51,17 @@
     : [];
   return settings;
 };
-=======
+
 const initialPageSize = 250;
 const getPageSizeFromURL = () =>
   parseInt(getHashSearch().pageSize) || initialPageSize;
->>>>>>> 2909ffb4
 
 const TableRender = (props) => {
   const [fixed, setFixed] = useState(true);
   let [filteredColumnValues, setFilteredColumnValues] = useState({});
   let [disableTaskText, setDisableTaskText] = useState(false);
-<<<<<<< HEAD
   let [sortingSettings, setSortingSettings] = useState();
-=======
   let [pageSize, setPageSize] = useState(initialPageSize);
->>>>>>> 2909ffb4
 
   function FilterInputField(props) {
     const elementId = props.column.id + "_filter";
@@ -134,13 +129,11 @@
     }
     setFilteredColumnValues(newFilteredColumnValues);
 
-<<<<<<< HEAD
     const sortingSetting = getSortingSettingsFromURL();
     setSortingSettings(sortingSetting);
-=======
+
     const pageSize = getPageSizeFromURL();
     setPageSize(pageSize);
->>>>>>> 2909ffb4
   }, [props]);
 
   const handleFixedInputChange = ({ target }) => {
@@ -429,7 +422,6 @@
         filterable={true}
         filtered={props.filtered}
         columns={[createTaskIdColumn()].concat(resultColumns)}
-<<<<<<< HEAD
         defaultSorted={sortingSettings}
         onSortedChange={(sorted) => {
           const sort = sorted
@@ -441,9 +433,7 @@
           setParam({ sort });
         }}
         defaultPageSize={250}
-=======
         pageSize={pageSize}
->>>>>>> 2909ffb4
         pageSizeOptions={[50, 100, 250, 500, 1000, 2500]}
         className="-highlight"
         minRows={0}
