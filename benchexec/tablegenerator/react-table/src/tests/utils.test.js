--- conflicted
+++ resolved
@@ -18,11 +18,8 @@
   makeFilterSerializer,
   makeFilterDeserializer,
   splitUrlPathForMatchingPrefix,
-<<<<<<< HEAD
-=======
   decodeFilter,
   makeRegExp,
->>>>>>> f6b87338
 } from "../utils/utils";
 
 describe("isStatusOk", () => {
