# BenchExec is a framework for reliable benchmarking.
# This file is part of BenchExec.
#
# Copyright (C) 2007-2015  Dirk Beyer
# All rights reserved.
#
# Licensed under the Apache License, Version 2.0 (the "License");
# you may not use this file except in compliance with the License.
# You may obtain a copy of the License at
#
#     http://www.apache.org/licenses/LICENSE-2.0
#
# Unless required by applicable law or agreed to in writing, software
# distributed under the License is distributed on an "AS IS" BASIS,
# WITHOUT WARRANTIES OR CONDITIONS OF ANY KIND, either express or implied.
# See the License for the specific language governing permissions and
# limitations under the License.

"""
This module contains some useful functions for Strings, Files and Lists.
"""

# prepare for Python 3
from __future__ import absolute_import, division, print_function, unicode_literals

from decimal import Decimal
import glob
import json
import logging
import os

import re
import tempita

from benchexec import model


def get_file_list(shortFile):
    """
    The function get_file_list expands a short filename to a sorted list
    of filenames. The short filename can contain variables and wildcards.
    """

    # expand tilde and variables
    expandedFile = os.path.expandvars(os.path.expanduser(shortFile))

    # expand wildcards
    fileList = glob.glob(expandedFile)

    # sort alphabetical,
    # if list is emtpy, sorting returns None, so better do not sort
    if len(fileList) != 0:
        fileList.sort()
    else:
        logging.warning("No file matches '%s'.", shortFile)

    return fileList


def extend_file_list(filelist):
    '''
    This function takes a list of files, expands wildcards
    and returns a new list of files.
    '''
    return [file for wildcardFile in filelist for file in get_file_list(wildcardFile)]


def split_number_and_unit(s):
    """
    Split a string into two parts: a number prefix and an arbitrary suffix.
    Splitting is done from the end, so the split is where the last digit
    in the string is (that means the prefix may include non-digit characters,
    if they are followed by at least one digit).
    """
    if not s:
        return (s, '')
    pos = len(s)
    while pos and not s[pos-1].isdigit():
        pos -= 1
    return (s[:pos], s[pos:])


def remove_unit(s):
    """
    Remove a unit from a number string, or return the full string if it is not a number.
    """
    (prefix, suffix) = split_number_and_unit(s)
    return suffix if prefix == '' else prefix


def create_link(runResult, base_dir, column):
    if not column.href:
        return os.path.relpath(runResult.log_file, base_dir)
    source_file = runResult.task_id[0]
    href = model.substitute_vars([column.href], None, source_file)[0]
    if href.startswith("http://") or href.startswith("https://"):
        return href
    return os.path.relpath(href, base_dir)


def format_options(options):
    '''Helper function for formatting the content of the options line'''
    # split on one of the following tokens: ' -' or '[[' or ']]'
    lines = ['']
    for token in re.split('( -|\[\[|\]\])', options):
      if token in ['[[',']]']:
        lines.append(token)
        lines.append('')
      elif token == ' -':
        lines.append(token)
      else:
        lines[-1] += token
    # join all non-empty lines and wrap them into 'span'-tags
    return '<span style="display:block">' + '</span><span style="display:block">'.join(line for line in lines if line.strip()) + '</span>'


<<<<<<< HEAD
def format_number_align(formattedValue, max_number_of_dec_digits):
    alignment = max_number_of_dec_digits
    if formattedValue.find('.') >= 0:
        # Subtract spaces for digits after the decimal point.
        alignment -= len(formattedValue) - formattedValue.find('.') - 1
    elif max_number_of_dec_digits > 0:
        # Add punctuation space.
        formattedValue += '&#x2008;'
    formattedValue += "".join(['&#x2007;'] * alignment)
    return formattedValue


def _get_significant_digits(value):
    # Regular expression returns multiple groups:
    #
    # Group GROUP_SIGN: Optional sign of value
    # Group GROUP_INT_PART: Digits in front of decimal point
    # Group GROUP_DEC_PART: Optional digits after decimal point
    # Group GROUP_SIG_DEC_DIGITS: Digits after decimal point, starting at the first value not 0
    # Group GROUP_EXP: Optional exponent part (e.g. 'e-5')
    # Group GROUP_EXP_SIGN: Optional sign of exponent part
    # Group GROUP_EXP_VALUE: Value of exponent part (e.g. '5' for 'e-5')
    # Use these groups to compute the number of zeros that have to be added to the current number's
    # decimal positions.
    match = REGEX_SIGNIFICANT_DIGITS.match(value)

    if int(match.group(GROUP_INT_PART)) == 0 and float(value) != 0:
        sig_digits = len(match.group(GROUP_SIG_DEC_DIGITS))

    else:
        sig_digits = len(match.group(GROUP_INT_PART))
        if match.group(GROUP_DEC_PART):
            sig_digits += len(match.group(GROUP_DEC_PART))

    return sig_digits


def format_number(value, number_of_significant_digits, max_digits_after_decimal, isToAlign=False, format_target='html'):
    """
    If the value is a number (or number followed by a unit),
    this function returns a string-representation of the number
    with the specified number of significant digits,
    optionally aligned at the decimal point.

    If the value is not a number, it is returned unchanged.
    """
    if format_target not in POSSIBLE_FORMAT_TARGETS:
        raise ValueError('Unknown format target')

    if value is None:
        return ''

    try:
        # Round to the given amount of significant digits
        #   (unfortunately this keeps the '.0' for large numbers and removes too many zeros from the end).
        float_value = float("{value:.{digits}g}".format(digits=number_of_significant_digits, value=float(value)))
        formatted_value = str(float_value)

        # Get the number of intended significant digits and the number of current significant digits.
        # If we have not enough digits due to rounding, 0's have to be re-added.
        # If we have too many digits due to conversion of integers to float (e.g. 1234.0), the decimals have to be cut
        initial_value_sig_digits = _get_significant_digits(value)
        current_sig_digits = _get_significant_digits(formatted_value)

        intended_digits = min(initial_value_sig_digits, number_of_significant_digits)
        digits_to_add = intended_digits - current_sig_digits

        if digits_to_add > 0:
            assert '.' in formatted_value
            formatted_value += "".join(['0'] * digits_to_add)
        elif digits_to_add < 0:
            assert round(float_value) == float_value  # check that the number has no decimal values
            formatted_value = str(round(float_value))

        # Cut the 0 in front of the decimal point for values < 1.
        # Example: 0.002 => .002
        if format_target == "html_cell" and '.' in formatted_value and 1 > float(formatted_value) >= 0:
            assert formatted_value[0] == '0'
            formatted_value = formatted_value[1:]

        # Alignment
        if isToAlign:
            formatted_value = format_number_align(formatted_value, max_digits_after_decimal)
        return formatted_value
    except ValueError:  # If value is no float, don't format it.
        return value


def format_value(value, column, isToAlign=False, format_target="html"):
    """
    Format a value nicely for human-readable output (including rounding).

    @param value: the value to format
    @param column: a Column object describing the column the value is a part of.
        This given Column is used to derive information about proper formatting.
    @param isToAlign: if True, spaces will be added to the returned String representation to align it to all
        other values in this column, correctly
    @param format_target the target the value should be formatted for
    @return: a formatted String representation of the given value.
    """
    if format_target not in POSSIBLE_FORMAT_TARGETS:
        raise ValueError('Unknown format target')

    if value is None:
        return ''

    if column.type.type == ColumnType.text:
        return value

    # If the number ends with "s" or another unit, remove it.
    # Units should not occur in table cells, but in the table head.
    value = remove_unit(str(value).strip())

    # Apply the scale factor to the value
    try:
        if column.scale_factor != 1:
            value = float(value) * column.scale_factor
            if int(value) == value:
                value = int(value)
            value = str(value)
    except ValueError:
        pass

    number_of_significant_digits = column.number_of_significant_digits
    max_dec_digits = 0
    if number_of_significant_digits is None and format_target is "tooltip_stochastic":
        return str(round(float(value), DEFAULT_TOOLTIP_PRECISION))

    elif column.type.type == ColumnType.measure:
        if number_of_significant_digits is None and format_target is not "csv":
            number_of_significant_digits = DEFAULT_TIME_PRECISION
        max_dec_digits = column.type.max_decimal_digits

    if number_of_significant_digits is not None:
        return format_number(value, int(number_of_significant_digits), int(max_dec_digits), isToAlign, format_target)
    else:
        return value


=======
>>>>>>> e0031b21
def to_decimal(s):
    # remove whitespaces and trailing units (e.g., in '1.23s')
    if s:
        s, _ = split_number_and_unit(s.strip())
        return Decimal(s) if s else None
    else:
        return None


def collapse_equal_values(values, counts):
    """
    Take a tuple (values, counts), remove consecutive values and increment their count instead.
    """
    assert len(values) == len(counts)
    previousValue = values[0]
    previousCount = 0

    for value, count in zip(values, counts):
        if value != previousValue:
            yield (previousValue, previousCount)
            previousCount = 0
            previousValue = value
        previousCount += count

    yield (previousValue, previousCount)


def get_column_value(sourcefileTag, columnTitle, default=None):
    for column in sourcefileTag.findall('column'):
        if column.get('title') == columnTitle:
                return column.get('value')
    return default


def flatten(list_):
    return [value for sublist in list_ for value in sublist]


def to_json(obj):
    return tempita.html(json.dumps(obj, sort_keys=True))


def prettylist(list_):
    if not list_:
        return ''

    # Filter out duplicate values while keeping order
    values = set()
    uniqueList = []
    for entry in list_:
        if not entry in values:
            values.add(entry)
            uniqueList.append(entry)

    return uniqueList[0] if len(uniqueList) == 1 \
        else '[' + '; '.join(uniqueList) + ']'<|MERGE_RESOLUTION|>--- conflicted
+++ resolved
@@ -113,149 +113,6 @@
     # join all non-empty lines and wrap them into 'span'-tags
     return '<span style="display:block">' + '</span><span style="display:block">'.join(line for line in lines if line.strip()) + '</span>'
 
-
-<<<<<<< HEAD
-def format_number_align(formattedValue, max_number_of_dec_digits):
-    alignment = max_number_of_dec_digits
-    if formattedValue.find('.') >= 0:
-        # Subtract spaces for digits after the decimal point.
-        alignment -= len(formattedValue) - formattedValue.find('.') - 1
-    elif max_number_of_dec_digits > 0:
-        # Add punctuation space.
-        formattedValue += '&#x2008;'
-    formattedValue += "".join(['&#x2007;'] * alignment)
-    return formattedValue
-
-
-def _get_significant_digits(value):
-    # Regular expression returns multiple groups:
-    #
-    # Group GROUP_SIGN: Optional sign of value
-    # Group GROUP_INT_PART: Digits in front of decimal point
-    # Group GROUP_DEC_PART: Optional digits after decimal point
-    # Group GROUP_SIG_DEC_DIGITS: Digits after decimal point, starting at the first value not 0
-    # Group GROUP_EXP: Optional exponent part (e.g. 'e-5')
-    # Group GROUP_EXP_SIGN: Optional sign of exponent part
-    # Group GROUP_EXP_VALUE: Value of exponent part (e.g. '5' for 'e-5')
-    # Use these groups to compute the number of zeros that have to be added to the current number's
-    # decimal positions.
-    match = REGEX_SIGNIFICANT_DIGITS.match(value)
-
-    if int(match.group(GROUP_INT_PART)) == 0 and float(value) != 0:
-        sig_digits = len(match.group(GROUP_SIG_DEC_DIGITS))
-
-    else:
-        sig_digits = len(match.group(GROUP_INT_PART))
-        if match.group(GROUP_DEC_PART):
-            sig_digits += len(match.group(GROUP_DEC_PART))
-
-    return sig_digits
-
-
-def format_number(value, number_of_significant_digits, max_digits_after_decimal, isToAlign=False, format_target='html'):
-    """
-    If the value is a number (or number followed by a unit),
-    this function returns a string-representation of the number
-    with the specified number of significant digits,
-    optionally aligned at the decimal point.
-
-    If the value is not a number, it is returned unchanged.
-    """
-    if format_target not in POSSIBLE_FORMAT_TARGETS:
-        raise ValueError('Unknown format target')
-
-    if value is None:
-        return ''
-
-    try:
-        # Round to the given amount of significant digits
-        #   (unfortunately this keeps the '.0' for large numbers and removes too many zeros from the end).
-        float_value = float("{value:.{digits}g}".format(digits=number_of_significant_digits, value=float(value)))
-        formatted_value = str(float_value)
-
-        # Get the number of intended significant digits and the number of current significant digits.
-        # If we have not enough digits due to rounding, 0's have to be re-added.
-        # If we have too many digits due to conversion of integers to float (e.g. 1234.0), the decimals have to be cut
-        initial_value_sig_digits = _get_significant_digits(value)
-        current_sig_digits = _get_significant_digits(formatted_value)
-
-        intended_digits = min(initial_value_sig_digits, number_of_significant_digits)
-        digits_to_add = intended_digits - current_sig_digits
-
-        if digits_to_add > 0:
-            assert '.' in formatted_value
-            formatted_value += "".join(['0'] * digits_to_add)
-        elif digits_to_add < 0:
-            assert round(float_value) == float_value  # check that the number has no decimal values
-            formatted_value = str(round(float_value))
-
-        # Cut the 0 in front of the decimal point for values < 1.
-        # Example: 0.002 => .002
-        if format_target == "html_cell" and '.' in formatted_value and 1 > float(formatted_value) >= 0:
-            assert formatted_value[0] == '0'
-            formatted_value = formatted_value[1:]
-
-        # Alignment
-        if isToAlign:
-            formatted_value = format_number_align(formatted_value, max_digits_after_decimal)
-        return formatted_value
-    except ValueError:  # If value is no float, don't format it.
-        return value
-
-
-def format_value(value, column, isToAlign=False, format_target="html"):
-    """
-    Format a value nicely for human-readable output (including rounding).
-
-    @param value: the value to format
-    @param column: a Column object describing the column the value is a part of.
-        This given Column is used to derive information about proper formatting.
-    @param isToAlign: if True, spaces will be added to the returned String representation to align it to all
-        other values in this column, correctly
-    @param format_target the target the value should be formatted for
-    @return: a formatted String representation of the given value.
-    """
-    if format_target not in POSSIBLE_FORMAT_TARGETS:
-        raise ValueError('Unknown format target')
-
-    if value is None:
-        return ''
-
-    if column.type.type == ColumnType.text:
-        return value
-
-    # If the number ends with "s" or another unit, remove it.
-    # Units should not occur in table cells, but in the table head.
-    value = remove_unit(str(value).strip())
-
-    # Apply the scale factor to the value
-    try:
-        if column.scale_factor != 1:
-            value = float(value) * column.scale_factor
-            if int(value) == value:
-                value = int(value)
-            value = str(value)
-    except ValueError:
-        pass
-
-    number_of_significant_digits = column.number_of_significant_digits
-    max_dec_digits = 0
-    if number_of_significant_digits is None and format_target is "tooltip_stochastic":
-        return str(round(float(value), DEFAULT_TOOLTIP_PRECISION))
-
-    elif column.type.type == ColumnType.measure:
-        if number_of_significant_digits is None and format_target is not "csv":
-            number_of_significant_digits = DEFAULT_TIME_PRECISION
-        max_dec_digits = column.type.max_decimal_digits
-
-    if number_of_significant_digits is not None:
-        return format_number(value, int(number_of_significant_digits), int(max_dec_digits), isToAlign, format_target)
-    else:
-        return value
-
-
-=======
->>>>>>> e0031b21
 def to_decimal(s):
     # remove whitespaces and trailing units (e.g., in '1.23s')
     if s:
