--- conflicted
+++ resolved
@@ -6,14 +6,7 @@
   - "3.4"
   - "3.5"
 install:
-<<<<<<< HEAD
-  - pip install lxml
-=======
-    # Workaround: use lxml 4.0.0 because 4.1.0 fails on Python 3.2
-  - pip install lxml==4.0.0
-    # Workaround: use pyyaml 3.12 because 3.13 fails on Python 3.2
-  - pip install pyyaml==3.12
->>>>>>> 8d2072b3
+  - pip install lxml pyyaml
   - pip install .
   - travis_retry pip install coverage
   - travis_retry pip install -e git+https://github.com/codacy/python-codacy-coverage.git#egg=codacy
